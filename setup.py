#!/usr/bin/env python2
"""
cx_Freeze build script for KCC.

Usage (Mac OS X):
    python setup.py py2app

Usage (Windows):
    python setup.py build
"""
from sys import platform

NAME = "KindleComicConverter"
<<<<<<< HEAD
VERSION = "4.0"
=======
VERSION = "3.7.2"
>>>>>>> cf0b6b34
MAIN = "kcc.py"

if platform == "darwin":
    from setuptools import setup
    extra_options = dict(
        setup_requires=['py2app'],
        app=[MAIN],
        options=dict(
            py2app=dict(
                argv_emulation=True,
                iconfile='icons/comic2ebook.icns',
                includes=['PIL', 'sip', 'PyQt4', 'PyQt4.QtCore', 'PyQt4.QtGui', 'PyQt4.QtNetwork'],
                qt_plugins=[],
                excludes=['PyQt4.QtDeclarative', 'PyQt4.QtDesigner', 'PyQt4.QtHelp', 'PyQt4.QtMultimedia',
                          'PyQt4.QtOpenGL', 'PyQt4.QtScript', 'PyQt4.QtScriptTools', 'PyQt4.QtSql', 'PyQt4.QtSvg',
                          'PyQt4.QtXmlPatterns', 'PyQt4.QtXml', 'PyQt4.QtWebKit', 'PyQt4.QtTest', 'Tkinter'],
                resources=['LICENSE.txt', 'other/Additional-LICENSE.txt', 'other/unrar', 'other/7za'],
                plist=dict(
                    CFBundleName=NAME,
                    CFBundleShortVersionString=VERSION,
                    CFBundleGetInfoString=NAME + " " + VERSION +
                    ", written 2012-2013 by Ciro Mattia Gonano and Pawel Jastrzebski",
                    CFBundleExecutable=NAME,
                    CFBundleIdentifier='com.github.ciromattia.kcc',
                    CFBundleSignature='dplt',
                    CFBundleDocumentTypes=[
                        dict(
                            CFBundleTypeExtensions=['cbz', 'cbr', 'cb7', 'zip', 'rar', '7z', 'pdf'],
                            CFBundleTypeIconFile='comic2ebook.icns',
                            CFBundleTypeRole='Viewer',
                        )
                    ],
                    LSMinimumSystemVersion='10.8.0',
                    LSEnvironment=dict(
                        PATH='/usr/local/bin:/usr/bin:/bin'
                    ),
                    NSHumanReadableCopyright='ISC License (ISCL)'
                )
            )
        )
    )
elif platform == "win32":
    from cx_Freeze import setup, Executable
    base = "Win32GUI"
    extra_options = dict(
        options={"build_exe": {"include_files": ['LICENSE.txt',
                                                 ['other/UnRAR.exe', 'UnRAR.exe'],
                                                 ['other/7za.exe', '7za.exe'],
                                                 ['other/Additional-LICENSE.txt', 'Additional-LICENSE.txt']
                                                 ], "compressed": True,
                               "excludes": ['Tkinter']}},
        executables=[Executable(MAIN,
                                base=base,
                                targetName="KCC.exe",
                                icon="icons/comic2ebook.ico",
                                copyDependentFiles=True,
                                appendScriptToExe=True,
                                appendScriptToLibrary=False,
                                compress=True)])
else:
    print('Please use setup.sh to build Linux package.')
    exit()

#noinspection PyUnboundLocalVariable
setup(
    name=NAME,
    version=VERSION,
    author="Ciro Mattia Gonano, Pawel Jastrzebski",
    author_email="ciromattia@gmail.com, pawelj@vulturis.eu",
    description="A tool to convert comics (CBR/CBZ/PDFs/image folders) to MOBI.",
    license="ISC License (ISCL)",
    keywords="kindle comic mobipocket mobi cbz cbr manga",
    url="http://github.com/ciromattia/kcc",
    packages=['kcc'], requires=['Pillow'],
    **extra_options
)

if platform == "darwin":
    from os import chmod
    chmod('dist/' + NAME + '.app/Contents/Resources/unrar', 0o777)
    chmod('dist/' + NAME + '.app/Contents/Resources/7za', 0o777)<|MERGE_RESOLUTION|>--- conflicted
+++ resolved
@@ -11,11 +11,7 @@
 from sys import platform
 
 NAME = "KindleComicConverter"
-<<<<<<< HEAD
 VERSION = "4.0"
-=======
-VERSION = "3.7.2"
->>>>>>> cf0b6b34
 MAIN = "kcc.py"
 
 if platform == "darwin":
