--- conflicted
+++ resolved
@@ -130,23 +130,11 @@
         self.image = Image.open(source)
         self.image = self.image.convert('RGB')
 
-<<<<<<< HEAD
-    def saveToDir(self, targetdir, forcepng, color, suffix=None):
-=======
     def saveToDir(self, targetdir, forcepng, color, wipe, sufix=None):
->>>>>>> d12a9440
         filename = os.path.basename(self.origFileName)
         try:
             if not color:
                 self.image = self.image.convert('L')    # convert to grayscale
-<<<<<<< HEAD
-            # Suffix is used to recognise which files need horizontal Panel View.
-            if suffix == "R":
-                suffix = "_rotated"
-            else:
-                suffix = ""
-            os.remove(os.path.join(targetdir, filename))
-=======
             if sufix == "R":
                 sufix = "_kccrotated"
             else:
@@ -155,11 +143,10 @@
                 os.remove(os.path.join(targetdir, filename))
             else:
                 sufix += "_kcchq"
->>>>>>> d12a9440
             if forcepng:
-                self.image.save(os.path.join(targetdir, os.path.splitext(filename)[0] + suffix + ".png"), "PNG")
-            else:
-                self.image.save(os.path.join(targetdir, os.path.splitext(filename)[0] + suffix + ".jpg"), "JPEG")
+                self.image.save(os.path.join(targetdir, os.path.splitext(filename)[0] + sufix + ".png"), "PNG")
+            else:
+                self.image.save(os.path.join(targetdir, os.path.splitext(filename)[0] + sufix + ".jpg"), "JPEG")
         except IOError as e:
             raise RuntimeError('Cannot write image in directory %s: %s' % (targetdir, e))
 
