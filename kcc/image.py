# Copyright (C) 2010  Alex Yatskov
# Copyright (C) 2011  Stanislav (proDOOMman) Kosolapov <prodoomman@gmail.com>
# Copyright (C) 2012-2013  Ciro Mattia Gonano <ciromattia@gmail.com>
# Copyright (C) 2013 Pawel Jastrzebski <pawelj@vulturis.eu>
#
# This program is free software: you can redistribute it and/or modify
# it under the terms of the GNU General Public License as published by
# the Free Software Foundation, either version 3 of the License, or
# (at your option) any later version.
#
# This program is distributed in the hope that it will be useful,
# but WITHOUT ANY WARRANTY; without even the implied warranty of
# MERCHANTABILITY or FITNESS FOR A PARTICULAR PURPOSE.  See the
# GNU General Public License for more details.
#
# You should have received a copy of the GNU General Public License
# along with this program.  If not, see <http://www.gnu.org/licenses/>.

__license__ = 'ISC'
__copyright__ = '2012-2013, Ciro Mattia Gonano <ciromattia@gmail.com>, Pawel Jastrzebski <pawelj@vulturis.eu>'
__docformat__ = 'restructuredtext en'

import os
from sys import platform
try:
    # noinspection PyUnresolvedReferences
    from PIL import Image, ImageOps, ImageStat, ImageChops
    if tuple(map(int, ('2.2.1'.split(".")))) > tuple(map(int, (Image.PILLOW_VERSION.split(".")))):
        print("ERROR: Pillow 2.2.1 or newer is required!")
        if platform.startswith('linux'):
            #noinspection PyUnresolvedReferences
            import tkinter
            #noinspection PyUnresolvedReferences
            import tkinter.messagebox
            importRoot = tkinter.Tk()
            importRoot.withdraw()
            tkinter.messagebox.showerror("KCC - Error", "Pillow 2.2.1 or newer is required!")
        exit(1)
except ImportError:
    print("ERROR: Pillow is not installed!")
    if platform.startswith('linux'):
        #noinspection PyUnresolvedReferences
        import tkinter
        #noinspection PyUnresolvedReferences
        import tkinter.messagebox
        importRoot = tkinter.Tk()
        importRoot.withdraw()
        tkinter.messagebox.showerror("KCC - Error", "Pillow 2.2.1 or newer is required!")
    exit(1)


class ProfileData:
    def __init__(self):
        pass

    Palette4 = [
        0x00, 0x00, 0x00,
        0x55, 0x55, 0x55,
        0xaa, 0xaa, 0xaa,
        0xff, 0xff, 0xff
    ]

    Palette15 = [
        0x00, 0x00, 0x00,
        0x11, 0x11, 0x11,
        0x22, 0x22, 0x22,
        0x33, 0x33, 0x33,
        0x44, 0x44, 0x44,
        0x55, 0x55, 0x55,
        0x66, 0x66, 0x66,
        0x77, 0x77, 0x77,
        0x88, 0x88, 0x88,
        0x99, 0x99, 0x99,
        0xaa, 0xaa, 0xaa,
        0xbb, 0xbb, 0xbb,
        0xcc, 0xcc, 0xcc,
        0xdd, 0xdd, 0xdd,
        0xff, 0xff, 0xff,
    ]

    Palette16 = [
        0x00, 0x00, 0x00,
        0x11, 0x11, 0x11,
        0x22, 0x22, 0x22,
        0x33, 0x33, 0x33,
        0x44, 0x44, 0x44,
        0x55, 0x55, 0x55,
        0x66, 0x66, 0x66,
        0x77, 0x77, 0x77,
        0x88, 0x88, 0x88,
        0x99, 0x99, 0x99,
        0xaa, 0xaa, 0xaa,
        0xbb, 0xbb, 0xbb,
        0xcc, 0xcc, 0xcc,
        0xdd, 0xdd, 0xdd,
        0xee, 0xee, 0xee,
        0xff, 0xff, 0xff,
    ]

    PalleteNull = [
    ]

    Profiles = {
        'K1': ("Kindle 1", (600, 670), Palette4, 1.8, (900, 1005)),
        'K2': ("Kindle 2", (600, 670), Palette15, 1.8, (900, 1005)),
        'K345': ("Kindle", (600, 800), Palette16, 1.8, (900, 1200)),
        'KHD': ("Kindle Paperwhite", (758, 1024), Palette16, 1.8, (1137, 1536)),
        'KDX': ("Kindle DX/DXG", (824, 1000), Palette16, 1.8, (1236, 1500)),
        'KF': ("Kindle Fire", (600, 1024), PalleteNull, 1.0, (900, 1536)),
        'KFHD': ("K. Fire HD 7\"", (800, 1280), PalleteNull, 1.0, (1200, 1920)),
        'KFHD8': ("K. Fire HD 8.9\"", (1200, 1920), PalleteNull, 1.0, (1800, 2880)),
        'KFHDX': ("K. Fire HDX 7\"", (1200, 1920), PalleteNull, 1.0, (1800, 2880)),
        'KFHDX8': ("K. Fire HDX 8.9\"", (1600, 2560), PalleteNull, 1.0, (2400, 3840)),
        'KFA': ("Kindle for Android", (0, 0), PalleteNull, 1.0, (0, 0)),
        'OTHER': ("Other", (0, 0), Palette16, 1.8, (0, 0)),
    }

    ProfileLabels = {
        "Kindle 1": 'K1',
        "Kindle 2": 'K2',
        "Kindle": 'K345',
        "Kindle Paperwhite": 'KHD',
        "Kindle DX/DXG": 'KDX',
        "Kindle Fire": 'KF',
        "K. Fire HD 7\"": 'KFHD',
        "K. Fire HD 8.9\"": 'KFHD8',
        "K. Fire HDX 7\"": 'KFHDX',
        "K. Fire HDX 8.9\"": 'KFHDX8',
        "Kindle for Android": 'KFA',
        "Other": 'OTHER'
    }

    ProfileLabelsGUI = [
        "Kindle Paperwhite",
        "Kindle",
        "Separator",
        "K. Fire HD 7\"",
        "K. Fire HD 8.9\"",
        "K. Fire HDX 7\"",
        "K. Fire HDX 8.9\"",
        "Separator",
        "Kindle for Android",
        "Other",
        "Separator",
        "Kindle 1",
        "Kindle 2",
        "Kindle DX/DXG",
        "Kindle Fire"
    ]


class ComicPage:
    def __init__(self, source, device, fill=None):
        try:
            self.profile_label, self.size, self.palette, self.gamma, self.panelviewsize = device
        except KeyError:
            raise RuntimeError('Unexpected output device %s' % device)
        # Detect corrupted files - Phase 2
        try:
            self.origFileName = source
            self.filename = os.path.basename(self.origFileName)
            self.image = Image.open(source)
        except IOError:
            raise RuntimeError('Cannot read image file %s' % source)
        # Detect corrupted files - Phase 3
        try:
            self.image = Image.open(source)
            self.image.verify()
        except:
            raise RuntimeError('Image file %s is corrupted' % source)
        # Detect corrupted files - Phase 4
        try:
            self.image = Image.open(source)
            self.image.load()
        except:
            raise RuntimeError('Image file %s is corrupted' % source)
        self.image = Image.open(source)
        self.image = self.image.convert('RGB')
        self.rotated = None
        self.border = None
        self.noHPV = None
        self.noVPV = None
        if fill:
            self.fill = fill
        else:
            self.fill = None

    def saveToDir(self, targetdir, forcepng, color, wipe):
        try:
            suffix = ""
            if not color and not forcepng:
                self.image = self.image.convert('L')
            if self.rotated:
                suffix += "_kccrot"
            if wipe:
                os.remove(os.path.join(targetdir, self.filename))
            else:
                suffix += "_kcchq"
            if self.noHPV:
                suffix += "_kccnh"
            if self.noVPV:
                suffix += "_kccnv"
            if self.border:
                suffix += "_kccxl" + str(self.border[0]) + "_kccyu" + str(self.border[1]) + "_kccxr" +\
                          str(self.border[2]) + "_kccyd" + str(self.border[3])
            if forcepng:
                self.image.save(os.path.join(targetdir, os.path.splitext(self.filename)[0] + suffix + ".png"), "PNG",
                                optimize=1)
            else:
                self.image.save(os.path.join(targetdir, os.path.splitext(self.filename)[0] + suffix + ".jpg"), "JPEG",
                                optimize=1)
        except IOError as e:
            raise RuntimeError('Cannot write image in directory %s: %s' % (targetdir, e))

    def optimizeImage(self, gamma):
        if gamma < 0.1:
            gamma = self.gamma
            if self.gamma != 1.0 and self.isImageColor(self.image):
                gamma = 1.0
        if gamma == 1.0:
            self.image = ImageOps.autocontrast(self.image)
        else:
            self.image = ImageOps.autocontrast(Image.eval(self.image, lambda a: 255 * (a / 255.) ** gamma))

    def quantizeImage(self):
        colors = len(self.palette) / 3
        if colors < 256:
            self.palette += self.palette[:3] * (256 - colors)
        palImg = Image.new('P', (1, 1))
        palImg.putpalette(self.palette)
        self.image = self.image.convert('L')
        self.image = self.image.convert('RGB')
        # Quantize is deprecated but new function call it internally anyway...
        self.image = self.image.quantize(palette=palImg)

    def calculateBorderPercent(self, x, img, isWidth):
        if isWidth:
            return int(round(float(x)/float(img.image.size[0]), 4) * 10000 * 1.5)
        else:
            return int(round(float(x)/float(img.image.size[1]), 4) * 10000 * 1.5)

    def calculateBorder(self, sourceImage, isHQ=False):
        if self.fill == 'white':
            # This code trigger only when sourceImage is already saved. So we can break color quantization.
            if sourceImage.image.mode == 'P':
                sourceImage.image = sourceImage.image.convert('RGB')
            border = ImageChops.invert(sourceImage.image).getbbox()
        else:
            border = sourceImage.image.getbbox()
        if border is not None:
            if isHQ:
                multiplier = 1.0
            else:
                multiplier = 1.5
            self.border = [self.calculateBorderPercent(border[0], sourceImage, True),
                           self.calculateBorderPercent(border[1], sourceImage, False),
                           self.calculateBorderPercent((sourceImage.image.size[0] - border[2]), sourceImage, True),
                           self.calculateBorderPercent((sourceImage.image.size[1] - border[3]), sourceImage, False)]
            if int((border[2] - border[0]) * multiplier) < self.size[0]:
                self.noHPV = True
            if int((border[3] - border[1]) * multiplier) < self.size[1]:
                self.noVPV = True
        else:
            self.border = [0, 0, 0, 0]
            self.noHPV = True
            self.noVPV = True

    def resizeImage(self, upscale=False, stretch=False, bordersColor=None, qualityMode=0):
        if bordersColor:
            fill = bordersColor
        else:
            fill = self.fill
        # Set target size
        if qualityMode == 0:
            size = (self.size[0], self.size[1])
        else:
            size = (self.panelviewsize[0], self.panelviewsize[1])
        # If image is smaller than device resolution and upscale is off - Just expand it by adding margins
        if self.image.size[0] <= self.size[0] and self.image.size[1] <= self.size[1] and not upscale:
            borderw = (self.size[0] - self.image.size[0]) / 2
            borderh = (self.size[1] - self.image.size[1]) / 2
            self.image = ImageOps.expand(self.image, border=(borderw, borderh), fill=fill)
            return self.image
        # If stretching is on - Resize without other considerations
        if stretch:
            if self.image.size[0] <= size[0] and self.image.size[1] <= size[1]:
                method = Image.BICUBIC
            else:
                method = Image.ANTIALIAS
            self.image = self.image.resize(size, method)
            return self.image
        # Otherwise - Upscale/Downscale
        ratioDev = float(self.size[0]) / float(self.size[1])
        if (float(self.image.size[0]) / float(self.image.size[1])) < ratioDev:
            diff = int(self.image.size[1] * ratioDev) - self.image.size[0]
            self.image = ImageOps.expand(self.image, border=(int(diff / 2), 0), fill=fill)
        elif (float(self.image.size[0]) / float(self.image.size[1])) > ratioDev:
            diff = int(self.image.size[0] / ratioDev) - self.image.size[1]
<<<<<<< HEAD
            self.image = ImageOps.expand(self.image, border=(0, int(diff / 2)), fill=fill)
=======
            self.image = ImageOps.expand(self.image, border=(0, diff / 2), fill=fill)
        if self.image.size[0] <= size[0] and self.image.size[1] <= size[1]:
            method = Image.BICUBIC
        else:
            method = Image.ANTIALIAS
>>>>>>> 80b65b12
        self.image = ImageOps.fit(self.image, size, method=method, centering=(0.5, 0.5))
        return self.image

    def splitPage(self, targetdir, righttoleft=False, rotate=False):
        width, height = self.image.size
        dstwidth, dstheight = self.size
        # Only split if origin is not oriented the same as target
        if (width > height) != (dstwidth > dstheight):
            if rotate:
                self.image = self.image.rotate(90)
                self.rotated = True
                return None
            else:
                self.rotated = False
                if width > height:
                    # Source is landscape, so split by the width
                    leftbox = (0, 0, width / 2, height)
                    rightbox = (width / 2, 0, width, height)
                else:
                    # Source is portrait and target is landscape, so split by the height
                    leftbox = (0, 0, width, height / 2)
                    rightbox = (0, height / 2, width, height)
                filename = os.path.splitext(self.filename)
                fileone = targetdir + '/' + filename[0] + '_kcca' + filename[1]
                filetwo = targetdir + '/' + filename[0] + '_kccb' + filename[1]
                try:
                    if righttoleft:
                        pageone = self.image.crop(rightbox)
                        pagetwo = self.image.crop(leftbox)
                    else:
                        pageone = self.image.crop(leftbox)
                        pagetwo = self.image.crop(rightbox)
                    pageone.save(fileone)
                    pagetwo.save(filetwo)
                    os.remove(self.origFileName)
                except IOError as e:
                    raise RuntimeError('Cannot write image in directory %s: %s' % (targetdir, e))
                return fileone, filetwo
        else:
            self.rotated = False
            return None

    def cutPageNumber(self):
        if ImageChops.invert(self.image).getbbox() is not None:
            widthImg, heightImg = self.image.size
            delta = 2
            diff = delta
            fixedThreshold = 5
            if ImageStat.Stat(self.image).var[0] < 2 * fixedThreshold:
                return self.image
            while ImageStat.Stat(self.image.crop((0, heightImg - diff, widthImg, heightImg))).var[0] < fixedThreshold\
                    and diff < heightImg:
                diff += delta
            diff -= delta
            pageNumberCut1 = diff
            if diff < delta:
                diff = delta
            oldStat = ImageStat.Stat(self.image.crop((0, heightImg - diff, widthImg, heightImg))).var[0]
            diff += delta
            while ImageStat.Stat(self.image.crop((0, heightImg - diff, widthImg, heightImg))).var[0] - oldStat > 0\
                    and diff < heightImg / 4:
                oldStat = ImageStat.Stat(self.image.crop((0, heightImg - diff, widthImg, heightImg))).var[0]
                diff += delta
            diff -= delta
            pageNumberCut2 = diff
            diff += delta
            oldStat = ImageStat.Stat(self.image.crop((0, heightImg - diff, widthImg,
                                                      heightImg - pageNumberCut2))).var[0]
            while ImageStat.Stat(self.image.crop((0, heightImg - diff, widthImg, heightImg - pageNumberCut2))).var[0]\
                    < fixedThreshold + oldStat and diff < heightImg / 4:
                diff += delta
            diff -= delta
            pageNumberCut3 = diff
            delta = 5
            diff = delta
            while ImageStat.Stat(self.image.crop((0, heightImg - pageNumberCut2, diff, heightImg))).var[0]\
                    < fixedThreshold and diff < widthImg:
                diff += delta
            diff -= delta
            pageNumberX1 = diff
            diff = delta
            while ImageStat.Stat(self.image.crop((widthImg - diff, heightImg - pageNumberCut2,
                                                  widthImg, heightImg))).var[0] < fixedThreshold and diff < widthImg:
                diff += delta
            diff -= delta
            pageNumberX2 = widthImg - diff
            if pageNumberCut3 - pageNumberCut1 > 2 * delta\
                    and float(pageNumberX2 - pageNumberX1) / float(pageNumberCut2 - pageNumberCut1) <= 9.0\
                    and ImageStat.Stat(self.image.crop((0, heightImg - pageNumberCut3, widthImg, heightImg))).var[0]\
                    / ImageStat.Stat(self.image).var[0] < 0.1\
                    and pageNumberCut3 < heightImg / 4 - delta:
                diff = pageNumberCut3
            else:
                diff = pageNumberCut1
            self.image = self.image.crop((0, 0, widthImg, heightImg - diff))
        return self.image

    def cropWhiteSpace(self, threshold):
        if ImageChops.invert(self.image).getbbox() is not None:
            widthImg, heightImg = self.image.size
            delta = 10
            diff = delta
            # top
            while ImageStat.Stat(self.image.crop((0, 0, widthImg, diff))).var[0] < threshold and diff < heightImg:
                diff += delta
            diff -= delta
            self.image = self.image.crop((0, diff, widthImg, heightImg))
            widthImg, heightImg = self.image.size
            diff = delta
            # left
            while ImageStat.Stat(self.image.crop((0, 0, diff, heightImg))).var[0] < threshold and diff < widthImg:
                diff += delta
            diff -= delta
            self.image = self.image.crop((diff, 0, widthImg, heightImg))
            widthImg, heightImg = self.image.size
            diff = delta
            # down
            while ImageStat.Stat(self.image.crop((0, heightImg - diff, widthImg, heightImg))).var[0] < threshold\
                    and diff < heightImg:
                diff += delta
            diff -= delta
            self.image = self.image.crop((0, 0, widthImg, heightImg - diff))
            widthImg, heightImg = self.image.size
            diff = delta
            # right
            while ImageStat.Stat(self.image.crop((widthImg - diff, 0, widthImg, heightImg))).var[0] < threshold\
                    and diff < widthImg:
                diff += delta
            diff -= delta
            self.image = self.image.crop((0, 0, widthImg - diff, heightImg))
        return self.image

    def getImageHistogram(self, image, new=True):
        histogram = image.histogram()
        RBGW = []
        pixelCount = 0
        for i in range(256):
            pixelCount += histogram[i] + histogram[256 + i] + histogram[512 + i]
            RBGW.append(histogram[i] + histogram[256 + i] + histogram[512 + i])
        white = 0
        black = 0
        for i in range(251, 256):
            white += RBGW[i]
        for i in range(5):
            black += RBGW[i]
        if new:
            if black > 0 and white == 0:
                return 1
            elif white > 0 and black == 0:
                return -1
            else:
                return False
        else:
            if black > white and black > pixelCount*0.5:
                return True
            else:
                return False

    def getImageFill(self, isWebToon):
        if isWebToon:
            fill = 0
            fill += self.getImageHistogram(self.image.crop((0, 0, self.image.size[0], 5)), False)
            fill += self.getImageHistogram(self.image.crop((0, self.image.size[1]-5, self.image.size[0],
                                                            self.image.size[1])), False)
            if fill == 2:
                self.fill = 'black'
            elif fill == 0:
                self.fill = 'white'
            else:
                fill = 0
                fill += self.getImageHistogram(self.image.crop((0, 0, 5, 5)), False)
                fill += self.getImageHistogram(self.image.crop((self.image.size[0]-5, 0, self.image.size[0], 5)), False)
                fill += self.getImageHistogram(self.image.crop((0, self.image.size[1]-5, 5, self.image.size[1])), False)
                fill += self.getImageHistogram(self.image.crop((self.image.size[0]-5, self.image.size[1]-5,
                                                                self.image.size[0], self.image.size[1])), False)
                if fill > 1:
                    self.fill = 'black'
                else:
                    self.fill = 'white'
        else:
            fill = 0
            # Search fom horizontal solid lines
            startY = 0
            stopY = 3
            searching = True
            while stopY <= self.image.size[1]:
                checkSolid = self.getImageHistogram(self.image.crop((0, startY, self.image.size[0], stopY)))
                if checkSolid:
                    fill += checkSolid
                startY = stopY + 1
                stopY = startY + 3
                if stopY > self.image.size[1] and searching:
                    startY = self.image.size[1] - 3
                    stopY = self.image.size[1]
                    searching = False
            # Search fom vertical solid lines
            startX = 0
            stopX = 3
            searching = True
            while stopX <= self.image.size[0]:
                checkSolid = self.getImageHistogram(self.image.crop((startX, 0, stopX, self.image.size[1])))
                if checkSolid:
                    fill += checkSolid
                startX = stopX + 1
                stopX = startX + 3
                if stopX > self.image.size[0] and searching:
                    startX = self.image.size[0] - 3
                    stopX = self.image.size[0]
                    searching = False
            if fill > 0:
                self.fill = 'black'
            else:
                self.fill = 'white'

    def isImageColor(self, image):
        v = ImageStat.Stat(image).var
        isMonochromatic = reduce(lambda x, y: x and y < 0.005, v, True)
        if isMonochromatic:
            # Monochromatic
            return False
        else:
            if len(v) == 3:
                maxmin = abs(max(v) - min(v))
                if maxmin > 1000:
                    # Color
                    return True
                elif maxmin > 100:
                    # Probably color
                    return True
                else:
                    # Grayscale
                    return False
            elif len(v) == 1:
                # Black and white
                return False
            else:
                # Detection failed
                return False<|MERGE_RESOLUTION|>--- conflicted
+++ resolved
@@ -296,15 +296,11 @@
             self.image = ImageOps.expand(self.image, border=(int(diff / 2), 0), fill=fill)
         elif (float(self.image.size[0]) / float(self.image.size[1])) > ratioDev:
             diff = int(self.image.size[0] / ratioDev) - self.image.size[1]
-<<<<<<< HEAD
-            self.image = ImageOps.expand(self.image, border=(0, int(diff / 2)), fill=fill)
-=======
             self.image = ImageOps.expand(self.image, border=(0, diff / 2), fill=fill)
         if self.image.size[0] <= size[0] and self.image.size[1] <= size[1]:
             method = Image.BICUBIC
         else:
             method = Image.ANTIALIAS
->>>>>>> 80b65b12
         self.image = ImageOps.fit(self.image, size, method=method, centering=(0.5, 0.5))
         return self.image
 
