--- conflicted
+++ resolved
@@ -17,11 +17,7 @@
 # TORTIOUS ACTION, ARISING OUT OF OR IN CONNECTION WITH THE USE OR
 # PERFORMANCE OF THIS SOFTWARE.
 
-<<<<<<< HEAD
 __version__ = '4.0'
-=======
-__version__ = '3.6.2'
->>>>>>> 80b65b12
 __license__ = 'ISC'
 __copyright__ = '2012-2013, Ciro Mattia Gonano <ciromattia@gmail.com>, Pawel Jastrzebski <pawelj@vulturis.eu>'
 __docformat__ = 'restructuredtext en'
@@ -546,7 +542,7 @@
 
 
 class SystemTrayIcon(QtGui.QSystemTrayIcon):
-    def __init__(self):
+    def __init__(self, parent=None):
         if not sys.platform.startswith('darwin') and self.isSystemTrayAvailable():
             QtGui.QSystemTrayIcon.__init__(self, GUI.icons.programIcon, MW)
             self.activated.connect(self.catchClicks)
@@ -728,6 +724,7 @@
             GUI.QualityBox.setChecked(False)
             GUI.MangaBox.setEnabled(False)
             GUI.MangaBox.setChecked(False)
+            self.addMessage('If images will be too dark after conversion: Set <i>Gamma</i> to 1.0.', 'info')
         else:
             if not GUI.ProcessingBox.isChecked():
                 GUI.NoRotateBox.setEnabled(True)
